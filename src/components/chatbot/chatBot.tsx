// chatbot.tsx
import { useState, useRef, useEffect, useCallback } from "react";
import axios from "axios";
import { motion, AnimatePresence } from "framer-motion";
import { Send, Loader2, MessageSquarePlus, X, Settings, Sparkles, Lightbulb, Trash2 } from "lucide-react";
import ChatWindow from "./ChatWindow";
import TypingIndicator from "./TypingIndicator";
import { useAuth } from "../../contexts/AuthContext";
import ChatSidebar from "./ChatSidebar";
import SettingsModal from "./SettingsModal"; // Import the new modal
import { supabase } from "../../lib/supabaseClient";

// --- Interfaces (Keep these as they are) ---
interface Message {
  id: string;
  sender: "user" | "bot";
  text: string;
  timestamp: string;
  isVisualization?: boolean;
  visualizationData?: any;
}

interface ChatSessionInfo {
  id: string;
  session_name: string | null;
  created_at: string;
  updated_at: string;
}

// --- SuggestionsScreen Component (Redesigned) ---
const SuggestionsScreen = ({ onSuggestionClick }: { onSuggestionClick: (suggestion: string) => void }) => {
  const suggestions = [
    "Explain quicksort with a step-by-step example.",
    "Visualize a BFS traversal on a sample graph.",
    "Generate a linked list visualization for [1, 2, 3, 4].",
    "Explain the two-pointer technique with an example.",
  ];

  return (
    <div className="flex flex-col items-center justify-center h-full text-gray-800 dark:text-gray-100 p-6">
      <motion.div
        initial={{ scale: 0.8, opacity: 0 }}
        animate={{ scale: 1, opacity: 1 }}
        transition={{ type: "spring", stiffness: 100, damping: 15 }}
        className="text-center mb-10"
      >
        <Sparkles className="w-16 h-16 mx-auto text-blue-500 dark:text-blue-400 mb-4" />
        <h2 className="text-4xl font-bold mb-3 bg-clip-text text-transparent bg-gradient-to-r from-blue-500 to-purple-500 dark:from-blue-400 dark:to-purple-400">
          Welcome to AI Assistant
        </h2>
        <p className="text-gray-600 dark:text-gray-400 text-lg">How can I help you today?</p>
      </motion.div>

      <div className="w-full max-w-3xl">
        <h3 className="text-xl font-semibold text-gray-700 dark:text-gray-300 mb-5 flex items-center justify-center gap-2">
          <Lightbulb className="w-5 h-5" />
          <span>Try these suggestions:</span>
        </h3>
        <div className="grid grid-cols-1 md:grid-cols-2 gap-4">
          {suggestions.map((suggestion, index) => (
            <motion.button
              key={index}
              whileHover={{ scale: 1.03, y: -2 }}
              whileTap={{ scale: 0.97 }}
              transition={{ type: "spring", stiffness: 400, damping: 15 }}
              className="bg-white/30 dark:bg-black/20 backdrop-blur-md border border-white/20 dark:border-white/10
                         text-gray-800 dark:text-gray-200 rounded-xl p-5 text-left shadow-lg hover:shadow-xl
                         hover:bg-white/40 dark:hover:bg-black/30 transition-all duration-200 focus:outline-none focus:ring-2 focus:ring-blue-400/50"
              onClick={() => onSuggestionClick(suggestion)}
            >
              {suggestion}
            </motion.button>
          ))}
        </div>
      </div>
    </div>
  );
};


// --- ChatInterface Component (Main Logic - Unchanged State/Hooks, Modified JSX for Styling) ---
const ChatInterface = () => {
  // --- Core State, Refs, and Hooks (DO NOT CHANGE) ---
  const { user, getChatSession, createChatSession } = useAuth();
  const [session, setSession] = useState<any>(null);
  const [messages, setMessages] = useState<Message[]>([]);
  const [inputValue, setInputValue] = useState("");
  const [isTyping, setIsTyping] = useState(false);
  const [isLoading, setIsLoading] = useState(false);
  const [error, setError] = useState<string | null>(null);
  const chatWindowRef = useRef<HTMLDivElement>(null);
  const [chatSessions, setChatSessions] = useState<ChatSessionInfo[]>([]);
  const [selectedSessionId, setSelectedSessionId] = useState<string | null>(null);
  const [sidebarOpen, setSidebarOpen] = useState(false);
  // REMOVED: const [showThemeMenu, setShowThemeMenu] = useState(false);
  const [theme, setTheme] = useState<string>("system");
  const [showDeleteConfirm, setShowDeleteConfirm] = useState(false);
  const [sessionToDelete, setSessionToDelete] = useState<string | null>(null);
  const apiLink = import.meta.env.VITE_API_URL || "http://localhost:8000";
  const api = axios.create({
    baseURL: import.meta.env.VITE_API_URL || "http://localhost:8000",
  });
  // --- End Core State ---

  // --- NEW State for Settings Modal ---
  const [showSettingsModal, setShowSettingsModal] = useState(false);

  // --- Core useEffects and Functions (DO NOT CHANGE LOGIC) ---

  // Fetch chat sessions
  useEffect(() => {
    const fetchSessions = async () => {
      if (user) {
        try {
          // Simulate loading
          // await new Promise(resolve => setTimeout(resolve, 500));

          const { data: fetchedSessions, error: fetchError } = await supabase
            .from("chat_sessions")
            .select("*")
            .eq("user_id", user.id)
            .order('created_at', { ascending: false }); // Fetch newest first

          if (fetchError) {
            console.error("Error fetching chat sessions:", fetchError);
            setError("Failed to load chat sessions.");
          } else {
            setChatSessions(fetchedSessions || []); // Ensure it's an array
          }
        } catch (err) {
          console.error("Error fetching chat sessions:", err);
          setError("Failed to load chat sessions.");
        }
      } else {
        setChatSessions([]);
      }
    };
    fetchSessions();
  }, [user]);


  // Close sidebar on outside click
  useEffect(() => {
    const handleClickOutside = (event: MouseEvent) => {
      const target = event.target as HTMLElement;
      if (
        sidebarOpen &&
        !target.closest(".sidebar") &&
        !target.closest(".sidebar-toggle-btn")
      ) {
        setSidebarOpen(false);
      }
    };

    document.addEventListener("mousedown", handleClickOutside);
    return () => {
      document.removeEventListener("mousedown", handleClickOutside);
    };
  }, [sidebarOpen]);

  // Initialize chat session
  const initChatSession = useCallback(async () => {
    if (user) {
      try {
        setIsLoading(true);
        let sessionRecord = await getChatSession();
        if (!sessionRecord) {
          // If no active session found, check if there are any sessions at all
          const { data: existingSessions, error: fetchError } = await supabase
            .from("chat_sessions")
            .select("id")
            .eq("user_id", user.id)
            .order('created_at', { ascending: false })
            .limit(1);

          if (fetchError) throw fetchError;

          if (existingSessions && existingSessions.length > 0) {
            // If sessions exist, load the latest one instead of creating new
            sessionRecord = await getChatSession(); // getChatSession does not take any arguments
            if (!sessionRecord) { // Fallback if getChatSession with ID fails
              sessionRecord = await createNewChatSession();
            }
          } else {
            // Only create a new session if none exist
            sessionRecord = await createNewChatSession();
          }
        }
        setSession(sessionRecord);
        setSelectedSessionId(sessionRecord.id);
        await loadMessageHistory(sessionRecord.id);
      } catch (err) {
        console.error("Error initializing chat session", err);
        setError("Failed to initialize chat session.");
        setMessages([]); // Clear messages on error
        setSession(null);
        setSelectedSessionId(null);
      } finally {
        setIsLoading(false);
      }
    } else {
      // Handle logged out state
      setSession(null);
      setSelectedSessionId(null);
      setMessages([]);
      setIsLoading(false);
    }
  }, [user, getChatSession]); // Dependencies might need adjustment based on createNewChatSession implementation

  useEffect(() => {
    initChatSession();
  }, [initChatSession]); // Run initChatSession when it changes (due to user change etc.)


  // Load messages on session change
  useEffect(() => {
    if (selectedSessionId) {
      loadMessageHistory(selectedSessionId);
      // Close sidebar on mobile when a session is selected
      if (window.innerWidth < 768 && sidebarOpen) {
        setSidebarOpen(false);
      }
    } else if (!user) {
      setMessages([]); // Clear messages if user logs out
    }
    // Do not clear messages if selectedSessionId is null but user exists (e.g., during initial load/creation)
  }, [selectedSessionId, user]); // Add user dependency


  // Apply and persist theme
  const applyTheme = useCallback((newTheme: string) => {
    const root = window.document.documentElement;
    root.classList.remove('light', 'dark');

    if (newTheme === 'system') {
      const systemTheme = window.matchMedia('(prefers-color-scheme: dark)').matches ? 'dark' : 'light';
      root.classList.add(systemTheme);
    } else {
      root.classList.add(newTheme);
    }
  }, []);


  useEffect(() => {
    const savedTheme = localStorage.getItem("theme") || "system";
    setTheme(savedTheme);
    applyTheme(savedTheme);

    const mediaQuery = window.matchMedia("(prefers-color-scheme: dark)");

    const handleSystemThemeChange = () => {
      if (theme === "system") {
        applyTheme("system");
      }
    };

    // Use addEventListener for modern browsers
    mediaQuery.addEventListener('change', handleSystemThemeChange);

    // Cleanup function to remove the listener
    return () => mediaQuery.removeEventListener('change', handleSystemThemeChange);
  }, [theme, applyTheme]);


  const handleThemeChange = (newTheme: string) => {
    setTheme(newTheme);
    localStorage.setItem("theme", newTheme);
    applyTheme(newTheme);
    setShowSettingsModal(false); // Close modal after selection
  };

  // Load message history
  const loadMessageHistory = async (sessionId: string) => {
    if (!sessionId) return; // Prevent loading if sessionId is invalid
    try {
      setIsLoading(true);
      setError(null); // Clear previous errors
      const response = await api.get(`/sessions/${sessionId}/messages`);
      // Map response carefully, handle potential nulls or different structures
      const historyMessages: Message[] = (response.data || []).map((msg: any) => ({
        id: msg.id || `fallback-${Math.random()}`, // Provide fallback id
        sender: msg.sender_type === 'user' || msg.sender_type === 'bot' ? msg.sender_type : 'bot', // Validate sender
        text: msg.content || "", // Ensure text is string
        timestamp: msg.created_at
          ? new Date(msg.created_at).toLocaleTimeString([], { hour: "2-digit", minute: "2-digit" })
          : new Date().toLocaleTimeString([], { hour: "2-digit", minute: "2-digit" }),
        isVisualization: msg.visualization_data !== null && msg.visualization_data !== undefined,
        visualizationData: msg.visualization_data,
      }));
      setMessages(historyMessages);
    } catch (error: any) {
      console.error("Error loading message history:", error);
      if (error.response && error.response.status === 404) {
        setError(`Chat session (${sessionId}) not found. It might have been deleted.`);
        // Optionally reset state if session is invalid
        setSelectedSessionId(null);
        setSession(null);
        setMessages([]);
      } else {
        setError("Failed to load message history. Please try again.");
      }
      setMessages([]); // Clear messages on error
    } finally {
      setIsLoading(false);
    }
  };

  // Create new chat session
  const createNewChatSession = async () => {
    if (!user) throw new Error("User not logged in"); // Guard clause

    try {
      setIsLoading(true);
      // Call the function from AuthContext to create the session
      const newSessionRecord = await createChatSession(); // This should handle Supabase interaction

      if (!newSessionRecord || !newSessionRecord.id) {
        throw new Error("Failed to create session record");
      }

      // Update local state immediately
      setSession(newSessionRecord);
      setSelectedSessionId(newSessionRecord.id);
      setMessages([]); // Start with empty messages

      // Fetch updated list of sessions to include the new one
      const { data: updatedSessions, error: fetchError } = await supabase
        .from("chat_sessions")
        .select("*")
        .eq("user_id", user.id)
        .order('created_at', { ascending: false });

      if (fetchError) {
        console.error("Error refetching sessions after creation:", fetchError);
        // Don't necessarily set an error state here, as the session *was* created
      } else {
        setChatSessions(updatedSessions || []);
      }


      // No need to call api.get('/sessions') if Supabase is the source of truth
      // and chatSessions state is updated directly or via fetchSessions effect

      return newSessionRecord; // Return the newly created session info
    } catch (error) {
      console.error("Error creating new chat session:", error);
      setError("Failed to create a new chat session. Please try again.");
      throw error; // Re-throw to be caught by caller if needed
    } finally {
      setIsLoading(false);
    }
  };

  // Handle new chat button click
  const handleNewChat = async () => {
    try {
      await createNewChatSession(); // This now handles loading state and updates
      if (window.innerWidth < 768) {
        setSidebarOpen(false); // Close sidebar on mobile after creating new chat
      }
    } catch (error) {
      // Error is already handled within createNewChatSession
      console.log("Handling new chat creation failure (already logged).");
    }
  };


  // Auto-scroll chat window
  useEffect(() => {
    if (chatWindowRef.current) {
      // Use smooth scrolling for better UX
      chatWindowRef.current.scrollTo({
        top: chatWindowRef.current.scrollHeight,
        behavior: 'smooth'
      });
    }
  }, [messages, isTyping]); // Also scroll when typing indicator appears/disappears


  // Handle sending message
  const handleSendMessage = async (messageText?: string) => {
    const textToSend = (messageText || inputValue).trim();
    // Add check for session ID existence
    if (!textToSend || isLoading || !session || !session.id) {
      if (!session || !session.id) {
        setError("No active chat session. Please start a new chat.");
        console.error("Attempted to send message without a valid session ID.");
      }
      return;
    }

    setError(null);
    // Keep setIsLoading(false) here - it should be false before sending
    // setIsTyping(true) indicates the *bot* is about to type
    const currentUserMessageId = `user-${Date.now()}-${Math.random()}`;
    const userMessage: Message = {
      id: currentUserMessageId,
      sender: "user",
      text: textToSend,
      timestamp: new Date().toLocaleTimeString([], { hour: "2-digit", minute: "2-digit" }),
    };

    // Optimistically update UI
    setMessages((prev) => [...prev, userMessage]);
    if (!messageText) {
      setInputValue(""); // Clear input only if it wasn't a suggestion click
    }

    // Prepare for bot response - No need to add an empty message immediately for streaming
    // setIsTyping(true); // Indicate bot is "thinking" / preparing response

<<<<<<< HEAD
    // --- Bot Response Handling ---
    const botMessageId = `bot-${Date.now()}-${Math.random()}`;
    let accumulatedBotText = ""; // Store text for the current bot message

    try {
      setIsTyping(true); // Set typing indicator active *before* the fetch call

      const response = await fetch(`${import.meta.env.VITE_API_URL || "http://localhost:8000"}/chat`, {
=======
    let delay = 0;
    const charDelay = 20;

    try {
      const response = await fetch(`${apiLink}/chat`, {
>>>>>>> 0eee0b3a
        method: "POST",
        headers: {
          "Content-Type": "application/json",
          "X-Session-ID": session.id, // Ensure session.id is passed
          // Add Authorization header if your API requires it
          // 'Authorization': `Bearer ${your_auth_token}`
        },
        body: JSON.stringify({ user_input: textToSend }),
      });

      if (!response.ok) {
        const errorData = await response.json().catch(() => ({ message: "Unknown server error" }));
        throw new Error(`HTTP error ${response.status}: ${errorData.detail || response.statusText}`);
      }

      const reader = response.body?.getReader();
      if (!reader) {
        throw new Error("Failed to get reader from response body");
      }

      const decoder = new TextDecoder();
      let isFirstChunk = true;

      while (true) {
        const { done, value } = await reader.read();
        if (done) {
          // Add final bot message state if needed (e.g., update timestamp)
          setMessages(prev => prev.map(msg =>
            msg.id === botMessageId
              ? { ...msg, timestamp: new Date().toLocaleTimeString([], { hour: "2-digit", minute: "2-digit" }) }
              : msg
          ));
          break; // Exit loop when stream is finished
        }

        const chunk = decoder.decode(value, { stream: true });
        // console.log("Raw Chunk:", chunk); // Debugging: Log raw chunks

        // Process Server-Sent Events (SSE) data format "data: {...}\n\n"
        const lines = chunk.split('\n');
        lines.forEach(line => {
          if (line.startsWith("data:")) {
            try {
              const jsonString = line.substring(5).trim(); // Remove "data:" prefix and trim
              if (jsonString) { // Ensure it's not empty
                const data = JSON.parse(jsonString);
                // console.log("Parsed Data:", data); // Debugging: Log parsed data

                // Handle different data types (text, visualization, etc.)
                if (data.type === "text") {
                  accumulatedBotText += data.content;

                  if (isFirstChunk) {
                    // Add the bot message bubble on the first text chunk
                    const newBotMessage: Message = {
                      id: botMessageId,
                      sender: "bot",
                      text: accumulatedBotText,
                      timestamp: new Date().toLocaleTimeString([], { hour: "2-digit", minute: "2-digit" }),
                      isVisualization: false,
                    };
                    setMessages((prev) => [...prev, newBotMessage]);
                    isFirstChunk = false;
                  } else {
                    // Update the existing bot message bubble
                    setMessages((prev) =>
                      prev.map((msg) =>
                        msg.id === botMessageId
                          ? { ...msg, text: accumulatedBotText }
                          : msg
                      )
                    );
                  }
                } else if (data.type === "visualization") {
                  // If visualization comes, potentially replace or add a new message
                  const vizMessage: Message = {
                    id: `bot-viz-${Date.now()}`, // Unique ID for viz message
                    sender: "bot",
                    text: data.description || " ", // Optional description or placeholder
                    timestamp: new Date().toLocaleTimeString([], { hour: "2-digit", minute: "2-digit" }),
                    isVisualization: true,
                    visualizationData: data.data,
                  };
                  // Decide whether to replace the text message or add a new one
                  // For simplicity, let's add it as a new message
                  setMessages(prev => [...prev, vizMessage]);
                  // Reset accumulated text if needed, or adjust logic based on desired flow
                  accumulatedBotText = "";
                  isFirstChunk = true; // Allow a new text message after viz
                }
                // Add handling for other potential types (e.g., 'error', 'info')
              }
            } catch (e) {
              console.error("Error parsing SSE data:", e, "Line:", line);
              // Don't add error message to chat here, let the main catch handle API errors
            }
          }
        });
      } // end while loop

    } catch (error: any) {
      console.error("API Error:", error);
      setError(error.message || "Failed to get response from the server.");
      // Remove the optimistic user message if the API call fails? (Optional, depends on desired UX)
      // setMessages(prev => prev.filter(msg => msg.id !== currentUserMessageId));

      // Add a specific error message from the bot
      const errorMessage: Message = {
        id: `error-${Date.now()}`,
        sender: "bot",
        text: `Sorry, I encountered an error: ${error.message}. Please check the connection or try again later.`,
        timestamp: new Date().toLocaleTimeString([], { hour: "2-digit", minute: "2-digit" }),
      };
      setMessages((prev) => [...prev, errorMessage]);

    } finally {
      setIsTyping(false); // Stop typing indicator regardless of success or failure
      setIsLoading(false); // Ensure loading state is reset (though it wasn't set true in this func)
    }
  };

  // Handle session selection
  const handleSessionSelect = async (sessionId: string) => {
    if (sessionId === selectedSessionId) return; // Avoid reloading same session
    setSelectedSessionId(sessionId);
    // Optimistically set session object, loadMessageHistory will fetch details
    setSession({ id: sessionId });
    // `loadMessageHistory` is triggered by the useEffect watching `selectedSessionId`
  };

  // Toggle sidebar
  // const toggleSidebar = () => {
  //   setSidebarOpen(!sidebarOpen);
  // };

  // Confirm delete
  const confirmDelete = (sessionId: string) => {
    setSessionToDelete(sessionId);
    setShowDeleteConfirm(true);
  }

  // Handle deleting session
  const handleDeleteSession = async () => {
    if (!sessionToDelete || !user) return;

    const sessionName = chatSessions.find(s => s.id === sessionToDelete)?.session_name || `Chat ${sessionToDelete.substring(0, 6)}`;

    try {
      // Optimistically remove from UI first for faster feedback
      const originalSessions = [...chatSessions];
      setChatSessions((prev) => prev.filter((s) => s.id !== sessionToDelete));
      setShowDeleteConfirm(false);

      // Determine the next session to select
      let nextSessionId: string | null = null;
      if (selectedSessionId === sessionToDelete) {
        const remainingSessions = originalSessions.filter((s) => s.id !== sessionToDelete);
        if (remainingSessions.length > 0) {
          // Select the first remaining session (which should be the next newest)
          nextSessionId = remainingSessions[0].id;
        }
      }


      // Perform the actual deletion
      const { error: deleteError } = await supabase
        .from("chat_sessions")
        .delete()
        .eq("id", sessionToDelete);

      if (deleteError) {
        // Revert optimistic update if deletion fails
        setChatSessions(originalSessions);
        console.error("Error deleting session:", deleteError);
        setError(`Failed to delete session: ${sessionName}.`);
      } else {
        // Deletion successful
        setError(null); // Clear any previous errors
        console.log(`Session ${sessionName} deleted successfully.`);

        // If the deleted session was selected, switch to the next session or create a new one
        if (selectedSessionId === sessionToDelete) {
          if (nextSessionId) {
            setSelectedSessionId(nextSessionId);
            setSession({ id: nextSessionId }); // Update session context
          } else {
            // If no sessions remain, create a new one
            await handleNewChat();
          }
        }
      }
    } catch (error: any) {
      // Catch unexpected errors during the process
      console.error("Error during session deletion process:", error);
      setError(`An unexpected error occurred while deleting session ${sessionName}.`);
      // Potentially revert UI changes if needed, though optimistic update is tricky here
    } finally {
      // Ensure modal is closed and ID is cleared
      setShowDeleteConfirm(false);
      setSessionToDelete(null);
    }
  };

  // --- JSX (Redesigned UI) ---
  return (
    <div className="flex h-screen w-screen overflow-hidden bg-gradient-to-br from-gray-100 via-blue-50 to-purple-100 dark:from-gray-900 dark:via-indigo-950 dark:to-gray-800">
      {/* Sidebar with new collapsible functionality */}
      <ChatSidebar
        sessions={chatSessions}
        onSessionSelect={handleSessionSelect}
        selectedSessionId={selectedSessionId}
        onCreateNewSession={handleNewChat}
        onDeleteSession={confirmDelete}
        initiallyExpanded={window.innerWidth > 768} // Collapse by default on mobile
      />

      {/* Main Chat Area */}
      <div className="flex-1 flex flex-col h-screen overflow-hidden">
        {/* Header - Styled to match sidebar aesthetic */}
        <header className="bg-white/20 dark:bg-slate-900/40 backdrop-blur-xl border-b border-white/10 dark:border-white/5 m-2 mt-2 mb-0 rounded-t-2xl px-4 py-3 shadow-md flex justify-between items-center flex-shrink-0">
          <div className="flex items-center space-x-3">
            <h1 className="text-lg font-medium text-gray-800 dark:text-white flex items-center gap-2">
              <Sparkles className="w-5 h-5 text-blue-500 dark:text-blue-400" />
              AI Assistant
            </h1>
          </div>
          <div className="flex items-center space-x-2">
            <button
              onClick={handleNewChat}
              disabled={isLoading && !messages.length}
              className="bg-gradient-to-r from-blue-500 to-indigo-500 dark:from-blue-600 dark:to-indigo-600 
                        text-white rounded-xl p-2 flex items-center justify-center space-x-1
                        hover:from-blue-600 hover:to-indigo-600 dark:hover:from-blue-700 dark:hover:to-indigo-700
                        focus:outline-none focus:ring-2 focus:ring-blue-400/50 dark:focus:ring-blue-500/50
                        shadow-md hover:shadow-lg transition-all duration-200 disabled:opacity-60 disabled:cursor-not-allowed"
              aria-label="New Chat"
              title="New Conversation"
            >
              <MessageSquarePlus className="w-5 h-5" />
              <span className="hidden sm:inline font-medium text-sm">New Chat</span>
            </button>
            <button
              onClick={() => setShowSettingsModal(true)}
              className="p-2 rounded-xl text-gray-600 dark:text-gray-400 hover:bg-white/20 dark:hover:bg-white/10 focus:outline-none focus:ring-2 focus:ring-blue-400/50 transition-colors duration-200"
              aria-label="Settings"
              title="Settings"
            >
              <Settings className="w-5 h-5" />
            </button>
          </div>
        </header>

        {/* Chat Content */}
        <main className="flex-1 overflow-hidden flex justify-center items-center p-2">
          <div className="bg-white/20 dark:bg-slate-900/40 backdrop-blur-xl border border-white/10 dark:border-white/5 rounded-2xl shadow-xl flex flex-col h-full w-full max-w-5xl mx-auto min-h-0">
            {/* Chat Window Area */}
            <div
              ref={chatWindowRef}
              className="flex-1 overflow-y-auto p-4 sm:p-6 space-y-5 scrollbar-thin scrollbar-thumb-gray-400/50 dark:scrollbar-thumb-gray-600/50 scrollbar-track-transparent scrollbar-thumb-rounded-full hover:scrollbar-thumb-gray-500/60 dark:hover:scrollbar-thumb-gray-500/60"
            >
              <AnimatePresence mode="wait">
                {isLoading && messages.length === 0 ? (
                  <motion.div
                    key="loader"
                    initial={{ opacity: 0 }}
                    animate={{ opacity: 1 }}
                    exit={{ opacity: 0 }}
                    className="flex items-center justify-center h-full"
                  >
                    <Loader2 className="w-10 h-10 animate-spin text-blue-500 dark:text-blue-400" />
                  </motion.div>
                ) : !isLoading && messages.length === 0 ? (
                  <motion.div
                    key="suggestions"
                    initial={{ opacity: 0, y: 20 }}
                    animate={{ opacity: 1, y: 0 }}
                    exit={{ opacity: 0, y: -20 }}
                    className="h-full"
                  >
                    <SuggestionsScreen onSuggestionClick={handleSendMessage} />
                  </motion.div>
                ) : (
                  <motion.div
                    key="chat"
                    initial={{ opacity: 0 }}
                    animate={{ opacity: 1 }}
                  >
                    <ChatWindow messages={messages} />
                    {isTyping && <TypingIndicator />}
                  </motion.div>
                )}
              </AnimatePresence>
            </div>


            {/* Input Area - Refined with more rounded design */}
            <div className="border-t border-white/10 dark:border-white/5 p-3 sm:p-4 mt-auto flex-shrink-0">
              <div className="w-full flex items-end space-x-2 bg-white/30 dark:bg-black/20 backdrop-blur-md border border-white/10 dark:border-white/5 rounded-full shadow-inner px-4 py-3">
                <textarea
                  ref={(el) => {
                    if (el) {
                      el.style.height = "auto";
                      const maxHeight = 120;
                      const scrollHeight = el.scrollHeight;
                      el.style.height = `${Math.min(scrollHeight, maxHeight)}px`;
                      el.style.overflowY = scrollHeight > maxHeight ? 'auto' : 'hidden';
                    }
                  }}
                  value={inputValue}
                  onChange={(e) => setInputValue(e.target.value)}
                  onKeyDown={(e) => {
                    if (e.key === "Enter" && !e.shiftKey && !isTyping) {
                      e.preventDefault();
                      handleSendMessage();
                    }
                  }}
                  placeholder="Send a message..."
                  rows={1}
                  className="flex-1 bg-transparent focus:outline-none text-sm placeholder-gray-500 dark:placeholder-gray-400 text-gray-800 dark:text-gray-100 resize-none scrollbar-thin ml-1"
                  disabled={isTyping || (!session || !session.id)}
                  style={{
                    maxHeight: "120px",
                    border: "none",  // make the border transparent
                    boxShadow: "none"  // remove any default browser box-shadow if needed
                  }}
                />

                <button
                  onClick={() => handleSendMessage()}
                  disabled={isTyping || !inputValue.trim() || (!session || !session.id)}
                  className={`bg-gradient-to-r from-blue-500 to-indigo-500 dark:from-blue-600 dark:to-indigo-600 
                text-white rounded-full p-2.5 hover:from-blue-600 hover:to-indigo-600 dark:hover:from-blue-700 dark:hover:to-indigo-700 
                focus:outline-none focus:ring-2 focus:ring-blue-400/50 focus:ring-offset-2
                dark:focus:ring-offset-gray-800 disabled:opacity-50 disabled:cursor-not-allowed 
                transition-all duration-200 ${inputValue.trim() ? 'opacity-100' : 'opacity-50'}`}
                  aria-label="Send message"
                >
                  {isTyping ? (
                    <Loader2 className="w-5 h-5 animate-spin" />
                  ) : (
                    <Send className="w-5 h-5" />
                  )}
                </button>
              </div>
            </div>

          </div>
        </main>

        {/* Error Message Toast */}
        <AnimatePresence>
          {error && (
            <motion.div
              initial={{ opacity: 0, y: -20 }}
              animate={{ opacity: 1, y: 0 }}
              exit={{ opacity: 0, y: -20, transition: { duration: 0.2 } }}
              className="fixed top-5 left-1/2 -translate-x-1/2 w-auto max-w-md bg-red-100/80 dark:bg-red-900/80 backdrop-blur-sm text-red-700 dark:text-red-200 px-4 py-3 rounded-lg shadow-lg border border-red-300 dark:border-red-700 z-50 flex items-center justify-between space-x-4"
              role="alert"
            >
              <span>{error}</span>
              <button
                onClick={() => setError(null)}
                className="text-red-500 dark:text-red-300 hover:text-red-700 dark:hover:text-red-100 p-1 rounded-full hover:bg-red-200/50 dark:hover:bg-red-800/50"
                aria-label="Close error message"
              >
                <X className="w-4 h-4" />
              </button>
            </motion.div>
          )}
        </AnimatePresence>

        {/* Delete Confirmation Modal */}
        <AnimatePresence>
          {showDeleteConfirm && (
            <motion.div
              initial={{ opacity: 0 }}
              animate={{ opacity: 1 }}
              exit={{ opacity: 0 }}
              className="fixed inset-0 flex items-center justify-center bg-black/60 backdrop-blur-sm z-50 p-4"
              onClick={() => setShowDeleteConfirm(false)}
            >
              <motion.div
                initial={{ scale: 0.9, opacity: 0 }}
                animate={{ scale: 1, opacity: 1 }}
                exit={{ scale: 0.9, opacity: 0 }}
                transition={{ type: "spring", stiffness: 300, damping: 20 }}
                className="bg-white/80 dark:bg-gray-800/80 backdrop-blur-xl border border-white/20 dark:border-white/10 p-6 rounded-xl shadow-2xl max-w-sm w-full"
                onClick={(e) => e.stopPropagation()}
              >
                <div className="flex items-center justify-center mb-4">
                  <div className="bg-red-100 dark:bg-red-900/50 p-3 rounded-full">
                    <Trash2 className="w-6 h-6 text-red-600 dark:text-red-400" />
                  </div>
                </div>
                <h3 className="text-lg font-semibold text-center text-gray-800 dark:text-gray-100 mb-2">Delete Chat Session?</h3>
                <p className="text-sm text-gray-600 dark:text-gray-400 text-center mb-6">
                  Are you sure you want to permanently delete this chat? This action cannot be undone.
                </p>
                <div className="flex justify-center space-x-3">
                  <button
                    onClick={() => setShowDeleteConfirm(false)}
                    className="px-5 py-2 rounded-lg text-sm font-medium bg-gray-200 dark:bg-gray-600 text-gray-700 dark:text-gray-300 hover:bg-gray-300 dark:hover:bg-gray-500 focus:outline-none focus:ring-2 focus:ring-gray-400/50 transition-colors"
                  >
                    Cancel
                  </button>
                  <button
                    onClick={handleDeleteSession}
                    className="px-5 py-2 rounded-lg text-sm font-medium bg-red-600 text-white hover:bg-red-700 focus:outline-none focus:ring-2 focus:ring-red-500/50 transition-colors"
                  >
                    Delete
                  </button>
                </div>
              </motion.div>
            </motion.div>
          )}
        </AnimatePresence>

        {/* Settings Modal */}
        <AnimatePresence>
          {showSettingsModal && (
            <SettingsModal
              currentTheme={theme}
              onThemeChange={handleThemeChange}
              onClose={() => setShowSettingsModal(false)}
            />
          )}
        </AnimatePresence>
      </div>
    </div>
  );

};

export default ChatInterface;<|MERGE_RESOLUTION|>--- conflicted
+++ resolved
@@ -409,7 +409,7 @@
     // Prepare for bot response - No need to add an empty message immediately for streaming
     // setIsTyping(true); // Indicate bot is "thinking" / preparing response
 
-<<<<<<< HEAD
+
     // --- Bot Response Handling ---
     const botMessageId = `bot-${Date.now()}-${Math.random()}`;
     let accumulatedBotText = ""; // Store text for the current bot message
@@ -418,13 +418,10 @@
       setIsTyping(true); // Set typing indicator active *before* the fetch call
 
       const response = await fetch(`${import.meta.env.VITE_API_URL || "http://localhost:8000"}/chat`, {
-=======
-    let delay = 0;
-    const charDelay = 20;
 
     try {
       const response = await fetch(`${apiLink}/chat`, {
->>>>>>> 0eee0b3a
+
         method: "POST",
         headers: {
           "Content-Type": "application/json",
